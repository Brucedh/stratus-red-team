--- conflicted
+++ resolved
@@ -34,13 +34,6 @@
       - uses: actions/checkout@d632683dd7b4114ad314bca15554477dd762a938
         with:
           fetch-depth: 1
-<<<<<<< HEAD
-=======
-      - name: Set up Go
-        uses: actions/setup-go@0a12ed9d6a96ab950c8f026ed9f722fe0da7ef32
-        with:
-          go-version: 1.19
->>>>>>> 49c50c42
       - uses: dominikh/staticcheck-action@fe1dd0c3658873b46f8c9bb3291096a617310ca6
         with:
           install-go: true
